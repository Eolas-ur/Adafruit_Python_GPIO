--- conflicted
+++ resolved
@@ -518,10 +518,8 @@
         payload2 = self._ft232h._poll_read(length)
         self._deassert_cs()
         # Read response bytes.
-<<<<<<< HEAD
-=======
-        return bytearray(self._ft232h._poll_read(length))
-    
+        return bytearray(payload1 + payload2)
+
     def bulkread(self, data = [], lengthR = 'None', readmode = 1):
         """Half-duplex SPI write then read. Send command and payload to slave as bytearray
             then consequently read out response from the slave for length in bytes.
@@ -565,7 +563,7 @@
         payload2 = spi._ft232h._poll_read(lengthR)
         #end command set
         spi._deassert_cs()
->>>>>>> 96651c95
+        # Read response bytes.
         return bytearray(payload1 + payload2)
 
     def transfer(self, data):
